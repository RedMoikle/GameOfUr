"""
Game of Ur in Maya

This is a recreation of my very first Python project. While learning the language,
I created a playable board game inside of Maya, based on the ancient Mesopotamian "Royal Game of Ur".

This game uses API callbacks and automatically generated Maya objects to interact with the game code.
"""
import maya.OpenMaya as om

from game_pieces import *


def run():
    manager = GameManager()
    return manager


class GameManager(object):
    def __init__(self):
        self.running = True
        self.pieces = {}
        self.dice = []
        self.event_idx = None
        self.create_board()
        self.create_pieces()
        self.create_event()

<<<<<<< HEAD
        self.rollled_value = None
=======
>>>>>>> 4c30f8b3
        self.turn_stage = None
        self.player_turn = 0

    def __del__(self):
        self.delete_event()

<<<<<<< HEAD
    def start_turn(self):
        self.turn_stage = "rolling"

=======
    def play_game(self):
        pass
>>>>>>> 4c30f8b3

    def add_piece(self, piece):
        self.pieces[piece.transform] = piece

    def create_event(self):
        self.event_idx = om.MEventMessage.addEventCallback("SelectionChanged", self._selection_made)
        # self.event_idx = pm.scriptJob(conditionTrue=['SelectionChanged', self._selection_made], protected=True)

    def delete_event(self):
        if self.event_idx is None:
            return
        om.MMessage.removeCallback(self.event_idx)

    def _selection_made(self, *args):
        if not self.running:
            return
        print(args)
        sel = pm.selected()
        if not sel:
            return
        if sel[0] not in self.pieces:
            return
        gameobject = self.pieces[sel[0]]
        if isinstance(gameobject, Interactable):
            gameobject.action()
            pm.select(clear=True)

    def create_board(self):
        BoardTile(self)
        BoardTile(self, position=(1, 0, 0))
        BoardTile(self, position=(0, 0, 1))

    def create_pieces(self):
        Token(self)
        for i in range(4):
            self.dice.append(Die(self, position=(10 + (i % 2) * 3, 0, (i // 2) * 3)))


    def roll_dice(self):
        if not self.turn_stage == "rolling":
            return
        rolled_values = [die.roll() for die in self.dice]
        self.rollled_value = sum(rolled_values)
        print("Rolled: {} [{}]".format(self.rollled_value, "| ".join(map(str, rolled_values))))
        self.turn_stage = "moving"

if __name__ == '__main__':
    ur_manager = run()<|MERGE_RESOLUTION|>--- conflicted
+++ resolved
@@ -26,24 +26,17 @@
         self.create_pieces()
         self.create_event()
 
-<<<<<<< HEAD
-        self.rollled_value = None
-=======
->>>>>>> 4c30f8b3
         self.turn_stage = None
         self.player_turn = 0
+
+        self.rolled_value = None
 
     def __del__(self):
         self.delete_event()
 
-<<<<<<< HEAD
     def start_turn(self):
         self.turn_stage = "rolling"
 
-=======
-    def play_game(self):
-        pass
->>>>>>> 4c30f8b3
 
     def add_piece(self, piece):
         self.pieces[piece.transform] = piece
